include_directories(${CMAKE_CURRENT_SOURCE_DIR})

<<<<<<< HEAD
if(GCC44_COMPATIBILITY)
    set(CORRADE_GCC44_COMPATIBILITY 1)
    set(GCC45_COMPATIBILITY 1)
endif()

if(GCC45_COMPATIBILITY)
    set(CORRADE_GCC45_COMPATIBILITY 1)
=======
if(GCC46_COMPATIBILITY)
    set(CORRADE_GCC46_COMPATIBILITY 1)
>>>>>>> 20ea7fd0
endif()

include(TestBigEndian)
test_big_endian(CMAKE_BIG_ENDIAN)

configure_file(${CMAKE_CURRENT_SOURCE_DIR}/corradeConfigure.h.cmake
               ${CMAKE_CURRENT_BINARY_DIR}/corradeConfigure.h)

include_directories(${CMAKE_CURRENT_BINARY_DIR})

# Install also the configure file
install(FILES ${CMAKE_CURRENT_BINARY_DIR}/corradeConfigure.h DESTINATION ${CORRADE_INCLUDE_INSTALL_DIR})

if(BUILD_TESTS)
    # Explicitly set TestSuite libraries, because CORRADE_TESTSUITE_LIBRARIES
    # is not available here
    set(CORRADE_TESTSUITE_LIBRARIES CorradeTestSuite CorradeUtility)

    enable_testing()
    include_directories(${QT_INCLUDE_DIR})
endif()

add_subdirectory(Containers)
add_subdirectory(PluginManager)
add_subdirectory(TestSuite)
add_subdirectory(Utility)<|MERGE_RESOLUTION|>--- conflicted
+++ resolved
@@ -1,6 +1,5 @@
 include_directories(${CMAKE_CURRENT_SOURCE_DIR})
 
-<<<<<<< HEAD
 if(GCC44_COMPATIBILITY)
     set(CORRADE_GCC44_COMPATIBILITY 1)
     set(GCC45_COMPATIBILITY 1)
@@ -8,10 +7,11 @@
 
 if(GCC45_COMPATIBILITY)
     set(CORRADE_GCC45_COMPATIBILITY 1)
-=======
+    set(GCC46_COMPATIBILITY 1)
+endif()
+
 if(GCC46_COMPATIBILITY)
     set(CORRADE_GCC46_COMPATIBILITY 1)
->>>>>>> 20ea7fd0
 endif()
 
 include(TestBigEndian)
