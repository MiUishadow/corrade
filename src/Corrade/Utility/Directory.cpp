--- conflicted
+++ resolved
@@ -301,13 +301,8 @@
     std::string data;
     std::array<char, 4096> buffer;
     do {
-<<<<<<< HEAD
         file.read(&buffer[0], buffer.size());
-        data.append(&buffer[0], file.gcount());
-=======
-        file.read(buffer.begin(), buffer.size());
-        data.append(buffer.begin(), std::size_t(file.gcount()));
->>>>>>> 7d894b51
+        data.append(&buffer[0], std::size_t(file.gcount()));
     } while(file);
 
     Containers::Array<char> out(data.size());
