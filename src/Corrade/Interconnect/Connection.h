--- conflicted
+++ resolved
@@ -54,13 +54,8 @@
                 *reinterpret_cast<Signal*>(data) = signal;
             }
             #else
-<<<<<<< HEAD
-            /* MSVC 2015 is not able to detect template parameters, so I need
-               to shovel these in explicitly using "static constructor" */
-=======
             /* MSVC is not able to detect template parameters, so I need to
                shovel these in explicitly using "static constructor" */
->>>>>>> 5610abef
             template<class Emitter, class ...Args> static SignalData create(typename Emitter::Signal(Emitter::*signal)(Args...)) {
                 typedef typename Emitter::Signal(Emitter::*Signal)(Args...);
                 SignalData d;
