--- conflicted
+++ resolved
@@ -269,285 +269,12 @@
         std::size_t _size;
 };
 
-<<<<<<< HEAD
-/**
-@brief Array reference wrapper with size information
-
-Immutable wrapper around plain C array. Unlike @ref Array this class doesn't do
-any memory management. Main use case is passing array along with size
-information to functions etc. If @p T is `const` type, the class is implicitly
-constructible also from const references to @ref Array and @ref ArrayReference
-of non-const types.
-
-Usage example:
-@code
-// `a` gets implicitly converted to const array reference
-void printArray(Containers::ArrayReference<const float> values) { ... }
-Containers::Array<float> a;
-printArray(a);
-
-// Wrapping compile-time array with size information
-constexpr const int data[] = {5, 17, -36, 185};
-Containers::ArrayReference<const int> b = data; // b.size() == 4
-
-// Wrapping general array with size information
-const int* data2;
-Containers::ArrayReference<const int> c{data2, 3};
-@endcode
-
-@attention Note that when using `Containers::ArrayReference<const char>`, C
-    string literals (such as `"hello"`) are implicitly convertible to it and
-    the size includes also the zero-terminator (thus in case of `"hello"` the
-    size would be 6, not 5, as one might expect).
-
-@see @ref ArrayReference<const void>
-@todo What was the reason for no const-correctness at all?
-*/
-template<class T> class ArrayReference {
-    public:
-        typedef T Type;     /**< @brief Element type */
-
-        #ifndef CORRADE_GCC45_COMPATIBILITY
-        /** @brief Conversion from `nullptr` */
-        constexpr /*implicit*/ ArrayReference(std::nullptr_t) noexcept: _data(nullptr), _size(0) {}
-        #endif
-
-        /**
-         * @brief Default constructor
-         *
-         * Creates empty reference. Copy non-empty @ref Array or
-         * @ref ArrayReference onto the instance to make it useful.
-         */
-        constexpr /*implicit*/ ArrayReference() noexcept: _data(nullptr), _size(0) {}
-
-        /**
-         * @brief Constructor
-         * @param data      Data pointer
-         * @param size      Data size
-         */
-        constexpr /*implicit*/ ArrayReference(T* data, std::size_t size) noexcept: _data(data), _size(size) {}
-
-        /**
-         * @brief Construct reference to fixed-size array
-         * @param data      Fixed-size array
-         */
-        #ifdef CORRADE_GCC46_COMPATIBILITY
-        #define size size_ /* With GCC 4.6 it conflicts with size(). WTF. */
-        #endif
-        template<std::size_t size> constexpr /*implicit*/ ArrayReference(T(&data)[size]) noexcept: _data(data), _size(size) {}
-        #ifdef CORRADE_GCC46_COMPATIBILITY
-        #undef size
-        #endif
-
-        /** @brief Construct reference to @ref Array */
-        constexpr /*implicit*/ ArrayReference(Array<T>& array) noexcept: _data(array), _size(array.size()) {}
-
-        /**
-         * @brief Construct const reference to @ref Array
-         *
-         * Enabled only if @p T is `const U`.
-         */
-        #ifdef DOXYGEN_GENERATING_OUTPUT
-        template<class U>
-        #else
-        template<class U, class V = typename std::enable_if<std::is_same<const U, T>::value>::type>
-        #endif
-        constexpr /*implicit*/ ArrayReference(const Array<U>& array) noexcept: _data(array), _size(array.size()) {}
-
-        /**
-         * @brief Construct const reference from non-const reference
-         *
-         * Enabled only if @p T is `const U`.
-         */
-        #ifdef DOXYGEN_GENERATING_OUTPUT
-        template<class U>
-        #else
-        template<class U, class V = typename std::enable_if<std::is_same<const U, T>::value>::type>
-        #endif
-        constexpr /*implicit*/ ArrayReference(const ArrayReference<U>& array) noexcept: _data(array), _size(array.size()) {}
-
-        /** @brief Whether the array is non-empty */
-        constexpr
-        #ifndef CORRADE_GCC44_COMPATIBILITY
-        explicit
-        #endif
-        operator bool() const { return _data; }
-
-        /** @brief Conversion to array type */
-        constexpr /*implicit*/ operator T*() const { return _data; }
-
-        /** @brief Array data */
-        constexpr const T* data() const { return _data; }
-
-        /** @brief Array size */
-        constexpr std::size_t size() const { return _size; }
-
-        /** @brief Whether the array is empty */
-        constexpr bool empty() const { return !_size; }
-
-        /** @brief Pointer to first element */
-        constexpr T* begin() const { return _data; }
-        constexpr T* cbegin() const { return _data; }   /**< @overload */
-
-        /** @brief Pointer to (one item after) last element */
-        T* end() const { return _data+_size; }
-        T* cend() const { return _data+_size; }         /**< @overload */
-
-        /**
-         * @brief Array slice
-         *
-         * Both arguments are expected to be in range.
-         */
-        ArrayReference<T> slice(T* begin, T* end) const;
-
-        /** @overload */
-        ArrayReference<T> slice(std::size_t begin, std::size_t end) {
-            return slice(_data + begin, _data + end);
-        }
-
-        /**
-         * @brief Array prefix
-         *
-         * Equivalent to `data.slice(data.begin(), end)`. If @p end is
-         * `nullptr`, returns zero-sized `nullptr` array.
-         */
-        ArrayReference<T> prefix(T* end) const {
-            #ifndef CORRADE_GCC45_COMPATIBILITY
-            if(!end) return nullptr;
-            #else
-            if(!end) return {};
-            #endif
-            return slice(_data, end);
-        }
-        ArrayReference<T> prefix(std::size_t end) const { return prefix(_data + end); } /**< @overload */
-
-        /**
-         * @brief Array suffix
-         *
-         * Equivalent to `data.slice(begin, data.end())`. If @p begin is
-         * `nullptr` and the original array isn't, returns zero-sized `nullptr`
-         * array.
-         */
-        ArrayReference<T> suffix(T* begin) const {
-            #ifndef CORRADE_GCC45_COMPATIBILITY
-            if(_data && !begin) return nullptr;
-            #else
-            if(_data && !begin) return {};
-            #endif
-            return slice(begin, _data + _size);
-        }
-        ArrayReference<T> suffix(std::size_t begin) const { return suffix(_data + begin); } /**< @overload */
-
-    private:
-        T* _data;
-        std::size_t _size;
-};
-
-/**
-@brief Constant void array reference wrapper with size information
-
-Specialization of @ref ArrayReference which is convertible from @ref Array or
-@ref ArrayReference of any type. Size for particular type is recalculated to
-size in bytes. This specialization doesn't provide any `begin()`/`end()`
-accessors, because it has no use for `void` type.
-
-Usage example:
-@code
-Containers::Array<int> a(5);
-
-Containers::ArrayReference<const void> b(a); // b.size() == 20
-@endcode
-*/
-template<> class ArrayReference<const void> {
-    public:
-        typedef const void Type;     /**< @brief Element type */
-
-        #ifndef CORRADE_GCC45_COMPATIBILITY
-        /** @brief Conversion from `nullptr` */
-        constexpr /*implicit*/ ArrayReference(std::nullptr_t) noexcept: _data(nullptr), _size(0) {}
-        #endif
-
-        /**
-         * @brief Default constructor
-         *
-         * Creates zero-sized array. Move array with nonzero size onto the
-         * instance to make it useful.
-         */
-        constexpr
-        /* implicit where nullptr is not supported, as explicitly specifying
-           the type is much less convenient than simply typing nullptr */
-        #ifndef CORRADE_GCC45_COMPATIBILITY
-        explicit
-        #endif
-        ArrayReference() noexcept: _data(nullptr), _size(0) {}
-
-        /**
-         * @brief Constructor
-         * @param data      Data pointer
-         * @param size      Data size
-         */
-        constexpr /*implicit*/ ArrayReference(const void* data, std::size_t size) noexcept: _data(data), _size(size) {}
-
-        /**
-         * @brief Constructor from any type
-         * @param data      Data pointer
-         * @param size      Data size
-         *
-         * Size is recalculated to size in bytes.
-         */
-        template<class T> constexpr /*implicit*/ ArrayReference(const T* data, std::size_t size) noexcept: _data(data), _size(size*sizeof(T)) {}
-
-        /**
-         * @brief Construct reference to fixed-size array
-         * @param data      Fixed-size array
-         *
-         * Size in bytes is calculated automatically.
-         */
-        #ifdef CORRADE_GCC46_COMPATIBILITY
-        #define size size_ /* With GCC 4.6 it conflicts with size(). WTF. */
-        #endif
-        template<class T, std::size_t size> constexpr /*implicit*/ ArrayReference(T(&data)[size]) noexcept: _data(data), _size(size*sizeof(T)) {}
-        #ifdef CORRADE_GCC46_COMPATIBILITY
-        #undef size
-        #endif
-
-        /** @brief Construct const void reference to any @ref Array */
-        template<class T> constexpr /*implicit*/ ArrayReference(const Array<T>& array) noexcept: _data(array), _size(array.size()*sizeof(T)) {}
-
-        /** @brief Construct const void reference to any @ref ArrayReference */
-        template<class T> constexpr /*implicit*/ ArrayReference(const ArrayReference<T>& array) noexcept: _data(array), _size(array.size()*sizeof(T)) {}
-
-        /** @brief Whether the array is non-empty */
-        constexpr
-        #ifndef CORRADE_GCC44_COMPATIBILITY
-        explicit
-        #endif
-        operator bool() const { return _data; }
-
-        /** @brief Conversion to array type */
-        constexpr /*implicit*/ operator const void*() const { return _data; }
-
-        /** @brief Array data */
-        constexpr const void* data() const { return _data; }
-
-        /** @brief Array size */
-        constexpr std::size_t size() const { return _size; }
-
-        /** @brief Whether the array is empty */
-        constexpr bool empty() const { return !_size; }
-
-    private:
-        const void* _data;
-        std::size_t _size;
-};
-=======
 #ifdef CORRADE_BUILD_DEPRECATED
 /** @copybrief ArrayView
  * @deprecated Use @ref ArrayView.h and @ref ArrayView instead.
  */
 template<class T> using ArrayReference CORRADE_DEPRECATED("use ArrayView.h and ArrayView instead") = ArrayView<T>;
 #endif
->>>>>>> 90f1e1c2
 
 template<class T> inline Array<T>::Array(Array<T>&& other) noexcept: _data(other._data), _size(other._size) {
     other._data = nullptr;
@@ -577,20 +304,6 @@
     return data;
 }
 
-<<<<<<< HEAD
-template<class T> ArrayReference<T> ArrayReference<T>::slice(T* begin, T* end) const {
-    #ifndef CORRADE_GCC45_COMPATIBILITY
-    CORRADE_ASSERT(_data <= begin && begin <= end && end <= _data + _size,
-        "Containers::ArrayReference::slice(): slice out of range", nullptr);
-    #else
-    CORRADE_ASSERT(_data <= begin && begin <= end && end <= _data + _size,
-        "Containers::ArrayReference::slice(): slice out of range", {});
-    #endif
-    return ArrayReference<T>{begin, std::size_t(end - begin)};
-}
-
-=======
->>>>>>> 90f1e1c2
 }}
 
 #endif