--- conflicted
+++ resolved
@@ -239,20 +239,12 @@
         /** @brief Move assignment */
         Array<T>& operator=(Array<T>&&) noexcept;
 
-<<<<<<< HEAD
-        #if !defined(CORRADE_GCC44_COMPATIBILITY) && !defined(CORRADE_MSVC2013_COMPATIBILITY)
+        #if !defined(CORRADE_GCC44_COMPATIBILITY) && !defined(CORRADE_MSVC2015_COMPATIBILITY)
+        /** @brief Whether the array is non-empty */
         /* Disabled on GCC 4.4 to avoid ambiguity with operator T*() (no
-           explicit conversion operators). Disabled on MSVC 2013 to avoid
+           explicit conversion operators). Disabled on MSVC <= 2015 to avoid
            ambiguous operator+() when doing pointer arithmetic. */
-        /** @brief Whether the array is non-empty */
-        constexpr explicit operator bool() const { return _data; }
-=======
-        #ifndef CORRADE_MSVC2015_COMPATIBILITY
-        /** @brief Whether the array is non-empty */
-        /* Disabled on MSVC <= 2015 to avoid ambiguous operator+() when doing
-           pointer arithmetic. */
         explicit operator bool() const { return _data; }
->>>>>>> b782289c
         #endif
 
         /**
@@ -400,10 +392,8 @@
 /** @copybrief ArrayView
  * @deprecated Use @ref ArrayView.h and @ref ArrayView instead.
  */
-<<<<<<< HEAD
 #ifndef CORRADE_GCC46_COMPATIBILITY
-#ifndef CORRADE_MSVC2013_COMPATIBILITY
-/* MSVC 2013 cannot handle multiple definitions of template aliases */
+#ifndef CORRADE_MSVC2015_COMPATIBILITY /* Multiple definitions still broken */
 template<class T> using ArrayReference CORRADE_DEPRECATED_ALIAS("use ArrayView.h and ArrayView instead") = ArrayView<T>;
 #endif
 #else
@@ -442,11 +432,6 @@
         template<class T> constexpr /*implicit*/ ArrayReference(const ArrayView<T>& array) noexcept: ArrayView<const void>{array} {}
 };
 #endif
-=======
-#ifndef CORRADE_MSVC2015_COMPATIBILITY /* Multiple definitions still broken */
-template<class T> using ArrayReference CORRADE_DEPRECATED_ALIAS("use ArrayView.h and ArrayView instead") = ArrayView<T>;
-#endif
->>>>>>> b782289c
 #endif
 
 template<class T> inline Array<T>::Array(Array<T>&& other) noexcept: _data(other._data), _size(other._size) {
