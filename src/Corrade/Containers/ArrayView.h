--- conflicted
+++ resolved
@@ -126,20 +126,12 @@
         #endif
         constexpr /*implicit*/ ArrayView(ArrayView<U> array) noexcept: _data{array}, _size{array.size()} {}
 
-<<<<<<< HEAD
-        #if !defined(CORRADE_GCC44_COMPATIBILITY) && !defined(CORRADE_MSVC2013_COMPATIBILITY)
+        #if !defined(CORRADE_GCC44_COMPATIBILITY) && !defined(CORRADE_MSVC2015_COMPATIBILITY)
+        /** @brief Whether the array is non-empty */
         /* Disabled on GCC 4.4 to avoid ambiguity with operator T*() (no
-           explicit conversion operators). Disabled on MSVC 2013 to avoid
+           explicit conversion operators). Disabled on MSVC <= 2015 to avoid
            ambiguous operator+() when doing pointer arithmetic. */
-        /** @brief Whether the array is non-empty */
         constexpr explicit operator bool() const { return _data; }
-=======
-        #ifndef CORRADE_MSVC2015_COMPATIBILITY
-        /** @brief Whether the array is non-empty */
-        /* Disabled on MSVC <= 2015 to avoid ambiguous operator+() when doing
-           pointer arithmetic. */
-        explicit operator bool() const { return _data; }
->>>>>>> b782289c
         #endif
 
         /** @brief Conversion to array type */
