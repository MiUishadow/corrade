#ifndef Corrade_Containers_Containers_h
#define Corrade_Containers_Containers_h
/*
    This file is part of Corrade.

    Copyright © 2007, 2008, 2009, 2010, 2011, 2012, 2013, 2014, 2015
              Vladimír Vondruš <mosra@centrum.cz>

    Permission is hereby granted, free of charge, to any person obtaining a
    copy of this software and associated documentation files (the "Software"),
    to deal in the Software without restriction, including without limitation
    the rights to use, copy, modify, merge, publish, distribute, sublicense,
    and/or sell copies of the Software, and to permit persons to whom the
    Software is furnished to do so, subject to the following conditions:

    The above copyright notice and this permission notice shall be included
    in all copies or substantial portions of the Software.

    THE SOFTWARE IS PROVIDED "AS IS", WITHOUT WARRANTY OF ANY KIND, EXPRESS OR
    IMPLIED, INCLUDING BUT NOT LIMITED TO THE WARRANTIES OF MERCHANTABILITY,
    FITNESS FOR A PARTICULAR PURPOSE AND NONINFRINGEMENT. IN NO EVENT SHALL
    THE AUTHORS OR COPYRIGHT HOLDERS BE LIABLE FOR ANY CLAIM, DAMAGES OR OTHER
    LIABILITY, WHETHER IN AN ACTION OF CONTRACT, TORT OR OTHERWISE, ARISING
    FROM, OUT OF OR IN CONNECTION WITH THE SOFTWARE OR THE USE OR OTHER
    DEALINGS IN THE SOFTWARE.
*/

/** @file
 * @brief Forward declarations for @ref Corrade::Containers namespace
 */

#include <type_traits>

#include "Corrade/configure.h"
#ifdef CORRADE_BUILD_DEPRECATED
#include "Corrade/Utility/Macros.h"
#endif

namespace Corrade { namespace Containers {

template<class> class Array;
template<class> class ArrayView;
#ifdef CORRADE_BUILD_DEPRECATED
<<<<<<< HEAD
#ifndef CORRADE_GCC46_COMPATIBILITY
template<class T> using ArrayReference
    #ifndef CORRADE_MSVC2013_COMPATIBILITY /* MSVC 2013 cannot handle attributes for template aliases */
    CORRADE_DEPRECATED("use ArrayView.h and ArrayView instead")
    #endif
    = ArrayView<T>;
#else
template<class> class CORRADE_DEPRECATED("use ArrayView.h and ArrayView instead") ArrayReference;
#endif
=======
template<class T> using ArrayReference CORRADE_DEPRECATED_ALIAS("use ArrayView.h and ArrayView instead") = ArrayView<T>;
>>>>>>> c79c9f03
#endif

template<class, class U, U fullValue = U(~0)> class EnumSet;
template<class> class LinkedList;
template<class Derived, class List = LinkedList<Derived>> class LinkedListItem;

}}

#endif<|MERGE_RESOLUTION|>--- conflicted
+++ resolved
@@ -41,19 +41,11 @@
 template<class> class Array;
 template<class> class ArrayView;
 #ifdef CORRADE_BUILD_DEPRECATED
-<<<<<<< HEAD
 #ifndef CORRADE_GCC46_COMPATIBILITY
-template<class T> using ArrayReference
-    #ifndef CORRADE_MSVC2013_COMPATIBILITY /* MSVC 2013 cannot handle attributes for template aliases */
-    CORRADE_DEPRECATED("use ArrayView.h and ArrayView instead")
-    #endif
-    = ArrayView<T>;
+template<class T> using ArrayReference CORRADE_DEPRECATED_ALIAS("use ArrayView.h and ArrayView instead") = ArrayView<T>;
 #else
 template<class> class CORRADE_DEPRECATED("use ArrayView.h and ArrayView instead") ArrayReference;
 #endif
-=======
-template<class T> using ArrayReference CORRADE_DEPRECATED_ALIAS("use ArrayView.h and ArrayView instead") = ArrayView<T>;
->>>>>>> c79c9f03
 #endif
 
 template<class, class U, U fullValue = U(~0)> class EnumSet;
