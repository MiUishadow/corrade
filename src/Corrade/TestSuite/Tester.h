#ifndef Corrade_TestSuite_Tester_h
#define Corrade_TestSuite_Tester_h
/*
    This file is part of Corrade.

    Copyright © 2007, 2008, 2009, 2010, 2011, 2012, 2013, 2014, 2015
              Vladimír Vondruš <mosra@centrum.cz>

    Permission is hereby granted, free of charge, to any person obtaining a
    copy of this software and associated documentation files (the "Software"),
    to deal in the Software without restriction, including without limitation
    the rights to use, copy, modify, merge, publish, distribute, sublicense,
    and/or sell copies of the Software, and to permit persons to whom the
    Software is furnished to do so, subject to the following conditions:

    The above copyright notice and this permission notice shall be included
    in all copies or substantial portions of the Software.

    THE SOFTWARE IS PROVIDED "AS IS", WITHOUT WARRANTY OF ANY KIND, EXPRESS OR
    IMPLIED, INCLUDING BUT NOT LIMITED TO THE WARRANTIES OF MERCHANTABILITY,
    FITNESS FOR A PARTICULAR PURPOSE AND NONINFRINGEMENT. IN NO EVENT SHALL
    THE AUTHORS OR COPYRIGHT HOLDERS BE LIABLE FOR ANY CLAIM, DAMAGES OR OTHER
    LIABILITY, WHETHER IN AN ACTION OF CONTRACT, TORT OR OTHERWISE, ARISING
    FROM, OUT OF OR IN CONNECTION WITH THE SOFTWARE OR THE USE OR OTHER
    DEALINGS IN THE SOFTWARE.
*/

/** @file
 * @brief Class @ref Corrade::TestSuite::Tester, macros @ref CORRADE_TEST_MAIN(), @ref CORRADE_VERIFY(), @ref CORRADE_COMPARE(), @ref CORRADE_COMPARE_AS(), @ref CORRADE_COMPARE_WITH(), @ref CORRADE_SKIP()
 */

#include <initializer_list>
#include <iosfwd>
#include <string>
#include <type_traits>
#include <vector>

#include "Corrade/TestSuite/Comparator.h"
#include "Corrade/TestSuite/Compare/FloatingPoint.h"
#include "Corrade/TestSuite/visibility.h"
#include "Corrade/Utility/Debug.h"
#include "Corrade/Utility/Macros.h"

#ifdef CORRADE_TARGET_EMSCRIPTEN
#include <cstdlib>
#endif

namespace Corrade { namespace TestSuite {

/**
@brief Base class for unit tests

See @ref unit-testing for introduction.

@see @ref CORRADE_TEST_MAIN(), @ref CORRADE_VERIFY(), @ref CORRADE_COMPARE(),
    @ref CORRADE_COMPARE_AS(), @ref CORRADE_COMPARE_WITH(), @ref CORRADE_SKIP()
@todo Data-driven tests
*/
class CORRADE_TESTSUITE_EXPORT Tester {
    public:
        /**
         * @brief Alias for debug output
         *
         * For convenient debug output inside test cases (instead of using
         * fully qualified name):
         * @code
         * void myTestCase() {
         *     int a = 4;
         *     Debug() << a;
         *     CORRADE_COMPARE(a + a, 8);
         * }
         * @endcode
         * @see @ref Warning, @ref Error
         */
        typedef Corrade::Utility::Debug Debug;

        /**
         * @brief Alias for warning output
         *
         * See @ref Debug for more information.
         */
        typedef Corrade::Utility::Warning Warning;

        /**
         * @brief Alias for error output
         *
         * See @ref Debug for more information.
         */
        typedef Corrade::Utility::Error Error;

        explicit Tester();

        /**
         * @brief Execute the tester
         * @param logOutput     Output stream for log messages
         * @param errorOutput   Output stream for error messages
         * @return Non-zero if there are no test cases, if any test case fails
         *      or doesn't contain any checking macros, zero otherwise.
         */
        int exec(std::ostream* logOutput, std::ostream* errorOutput);

        /**
         * @brief Execute the tester
         * @return Non-zero if there are no test cases, if any test case fails
         *      or doesn't contain any checking macros, zero otherwise.
         *
         * The same as above, redirects log output to `std::cout` and error
         * output to `std::cerr`.
         */
        int exec();

        /**
         * @brief Add test cases
         *
         * Adds one or more test cases to be executed when calling @ref exec().
         */
        template<class Derived> void addTests(std::initializer_list<void(Derived::*)()> tests) {
<<<<<<< HEAD
            testCases.reserve(testCases.size() + tests.size());
            for(auto it = tests.begin(); it != tests.end(); ++it)
                testCases.push_back(static_cast<TestCase>(*it));
=======
            _testCases.reserve(_testCases.size() + tests.size());
            for(auto test: tests)
                _testCases.push_back(static_cast<TestCase>(test));
>>>>>>> 4c983d48
        }

    #ifdef DOXYGEN_GENERATING_OUTPUT
    private:
    #endif
        /* Compare two identical types without explicit type specification */
        template<class T> void compare(const std::string& actual, const T& actualValue, const std::string& expected, const T& expectedValue) {
            compareAs<T, T, T>(actual, actualValue, expected, expectedValue);
        }

        /* Compare two different types without explicit type specification */
        template<class T, class U> void compare(const std::string& actual, const T& actualValue, const std::string& expected, const U& expectedValue) {
            compareAs<typename std::common_type<T, U>::type, T, U>(actual, actualValue, expected, expectedValue);
        }

        /* Compare two different types with explicit templated type
           specification (e.g. Compare::Containers). This allows the user to
           call only `CORRADE_COMPARE_AS(a, b, Compare::Containers)` without
           explicitly specifying the type, e.g.
           `CORRADE_COMPARE_AS(a, b, Compare::Containers<std::vector<int>>)` */
        template<template<class> class T, class U, class V> void compareAs(const std::string& actual, const U& actualValue, const std::string& expected, const V& expectedValue) {
            compareAs<T<typename std::common_type<U, V>::type>, U, V>(actual, actualValue, expected, expectedValue);
        }

        /* Compare two different types with explicit type specification */
        template<class T, class U, class V> void compareAs(const std::string& actual, const U& actualValue, const std::string& expected, const V& expectedValue) {
            compareWith(Comparator<T>(), actual, actualValue, expected, expectedValue);
        }

        /* Compare two different types with explicit comparator specification */
        template<class T, class U, class V> void compareWith(Comparator<T> comparator, const std::string& actual, const U& actualValue, const std::string& expected, const V& expectedValue);

        template<class T> void verify(const std::string& expression, T&& value);

        void registerTest(std::string filename, std::string name);

        void skip(const std::string& message);

    #ifndef DOXYGEN_GENERATING_OUTPUT
    protected:
    #endif
        class CORRADE_TESTSUITE_EXPORT ExpectedFailure {
            public:
                explicit ExpectedFailure(Tester* instance, std::string message);

                ~ExpectedFailure();

                std::string message() const;

            private:
                Tester* _instance;
                std::string _message;
        };

        void registerTestCase(const std::string& name, int line);

    private:
        class Exception {};
        class SkipException {};

        typedef void (Tester::*TestCase)();

        void addTests() {} /* Terminator function for addTests() */

        void verifyInternal(const std::string& expression, bool value);

        std::ostream *_logOutput, *_errorOutput;
        std::vector<TestCase> _testCases;
        std::string _testFilename, _testName, _testCaseName, _expectFailMessage;
        std::size_t _testCaseLine, _checkCount;
        ExpectedFailure* _expectedFailure;
};

/** @hideinitializer
@brief Create `main()` function for given Tester subclass
*/
#ifndef CORRADE_TARGET_EMSCRIPTEN
#define CORRADE_TEST_MAIN(Class)                                            \
    int main(int, char**) {                                                 \
        Class t;                                                            \
        t.registerTest(__FILE__, #Class);                                   \
        return t.exec();                                                    \
    }
#else
/* In Emscripten, returning from main() with non-zero exit code won't
   affect Node.js exit code, causing all tests to look like they passed.
   Calling std::abort() causes Node.js to exit with non-zero code. The lambda
   voodoo is done to have `t` properly destructed before aborting. */
/** @todo Remove workaround when Emscripten can properly propagate exit codes */
#define CORRADE_TEST_MAIN(Class)                                            \
    int main(int, char**) {                                                 \
        if([]() {                                                           \
            Class t;                                                        \
            t.registerTest(__FILE__, #Class);                               \
            return t.exec();                                                \
        }() != 0) std::abort();                                             \
        return 0;                                                           \
    }
#endif

#ifndef DOXYGEN_GENERATING_OUTPUT
#ifndef CORRADE_MSVC2013_COMPATIBILITY
#define _CORRADE_REGISTER_TEST_CASE()                                       \
    Tester::registerTestCase(__func__, __LINE__);
#else
#define _CORRADE_REGISTER_TEST_CASE()                                       \
    Tester::registerTestCase(__FUNCTION__, __LINE__);
#endif
#endif

/** @hideinitializer
@brief Verify an expression in @ref Corrade::TestSuite::Tester "Tester" subclass

If the expression is not true, the expression is printed and execution of given
test case is terminated. Example usage:
@code
string s("hello");
CORRADE_VERIFY(!s.empty());
@endcode

It is possible to use @ref CORRADE_VERIFY() also on objects with *explicit*
`operator bool` without doing explicit conversion (e.g. using `!!`), for
example:
@code
std::unique_ptr<T> t(new T);
CORRADE_VERIFY(t);
@endcode

@see @ref CORRADE_COMPARE(), @ref CORRADE_COMPARE_AS()
*/
#define CORRADE_VERIFY(expression)                                          \
    do {                                                                    \
        _CORRADE_REGISTER_TEST_CASE();                                      \
        Tester::verify(#expression, expression);                            \
    } while(false)

/** @hideinitializer
@brief Compare two values in @ref Corrade::TestSuite::Tester "Tester" subclass

If the values are not the same, they are printed for comparison and execution
of given test case is terminated. Example usage:
@code
int a = 5 + 3;
CORRADE_COMPARE(a, 8);
@endcode

@see @ref CORRADE_VERIFY(), @ref CORRADE_COMPARE_AS()
*/
#define CORRADE_COMPARE(actual, expected)                                   \
    do {                                                                    \
        _CORRADE_REGISTER_TEST_CASE();                                      \
        Tester::compare(#actual, actual, #expected, expected);              \
    } while(false)

/** @hideinitializer
@brief Compare two values in @ref Corrade::TestSuite::Tester "Tester" subclass with explicitly specified type

If the values are not the same, they are printed for comparison and execution
of given test case is terminated. Example usage:
@code
CORRADE_COMPARE_AS(std::sin(0.0), 0.0f, float);
@endcode
See also @ref Corrade::TestSuite::Comparator "Comparator" class documentation
for example of more involved comparisons.

@see @ref CORRADE_VERIFY(), @ref CORRADE_COMPARE(), @ref CORRADE_COMPARE_WITH()
*/
#ifdef DOXYGEN_GENERATING_OUTPUT
#define CORRADE_COMPARE_AS(actual, expected, Type...)
#else
#define CORRADE_COMPARE_AS(actual, expected, ...)                           \
    do {                                                                    \
        _CORRADE_REGISTER_TEST_CASE();                                      \
        Tester::compareAs<__VA_ARGS__>(#actual, actual, #expected, expected); \
    } while(false)
#endif

/** @hideinitializer
@brief Compare two values in @ref Corrade::TestSuite::Tester "Tester" subclass with explicitly specified comparator

If the values are not the same, they are printed for comparison and execution
of given test case is terminated. Example usage:
@code
CORRADE_COMPARE_WITH("actual.txt", "expected.txt", Compare::File("/common/path/prefix"));
@endcode
See @ref Corrade::TestSuite::Comparator "Comparator" class documentation for
more information.

@see @ref CORRADE_VERIFY(), @ref CORRADE_COMPARE(), @ref CORRADE_COMPARE_AS()
*/
#define CORRADE_COMPARE_WITH(actual, expected, comparatorInstance)          \
    do {                                                                    \
        _CORRADE_REGISTER_TEST_CASE();                                      \
        Tester::compareWith(comparatorInstance.comparator(), #actual, actual, #expected, expected); \
    } while(false)

/** @hideinitializer
@brief Expect failure in all following checks in the same scope
@param message Message which will be printed into output as indication of
    expected failure

Expects failure in all following @ref CORRADE_VERIFY(), @ref CORRADE_COMPARE()
and @ref CORRADE_COMPARE_AS() checks in the same scope. In most cases it will
be until the end of the function, but you can limit the scope by placing
relevant checks in a separate block:
@code
{
    CORRADE_EXPECT_FAIL("Not implemented");
    CORRADE_VERIFY(isFutureClear());
}

int i = 6*7;
CORRADE_COMPARE(i, 42);
@endcode
If any of the following checks passes, an error will be printed to output.
*/
#define CORRADE_EXPECT_FAIL(message)                                        \
    ExpectedFailure _CORRADE_HELPER_PASTE(expectedFailure, __LINE__)(this, message)

/** @hideinitializer
@brief Skip test case
@param message Message which will be printed into output as indication of
    skipped test

Skips all following checks in given test case. Useful for e.g. indicating that
given feature can't be tested on given platform:
@code
if(!bigEndian) {
    CORRADE_SKIP("Big endian compatibility can't be tested on this system.");
}
@endcode
*/
#define CORRADE_SKIP(message)                                               \
    do {                                                                    \
        _CORRADE_REGISTER_TEST_CASE();                                      \
        Tester::skip(message);                                              \
    } while(false)

template<class T, class U, class V> void Tester::compareWith(Comparator<T> comparator, const std::string& actual, const U& actualValue, const std::string& expected, const V& expectedValue) {
    ++_checkCount;

    /* Store (references to) possibly implicitly-converted values,
       otherwise the implicit conversion would when passing them to operator(),
       causing dead memory access later in printErrorMessage() */
    const typename Implementation::ComparatorTraits<T>::ActualType& actualValueInExpectedActualType = actualValue;
    const typename Implementation::ComparatorTraits<T>::ExpectedType& expectedValueInExpectedExpectedType = expectedValue;

    /* If the comparison succeeded or the failure is expected, done */
    bool equal = comparator(actualValueInExpectedActualType, expectedValueInExpectedExpectedType);
    if(!_expectedFailure) {
        if(equal) return;
    } else if(!equal) {
        Utility::Debug(_logOutput) << " XFAIL:" << _testCaseName << "at" << _testFilename << "on line" << _testCaseLine << "\n       " << _expectedFailure->message() << actual << "and" << expected << "are not equal.";
        return;
    }

    /* Otherwise print message to error output and throw exception */
    Utility::Error e(_errorOutput);
    e << (_expectedFailure ? " XPASS:" : "  FAIL:") << _testCaseName << "at" << _testFilename << "on line" << _testCaseLine << "\n       ";
    if(!_expectedFailure) comparator.printErrorMessage(e, actual, expected);
    else e << actual << "and" << expected << "are not expected to be equal.";
    throw Exception();
}

template<class T> void Tester::verify(const std::string& expression, T&& value) {
    if(value) verifyInternal(expression, true);
    else verifyInternal(expression, false);
}

}}

#endif<|MERGE_RESOLUTION|>--- conflicted
+++ resolved
@@ -115,15 +115,9 @@
          * Adds one or more test cases to be executed when calling @ref exec().
          */
         template<class Derived> void addTests(std::initializer_list<void(Derived::*)()> tests) {
-<<<<<<< HEAD
-            testCases.reserve(testCases.size() + tests.size());
+            _testCases.reserve(_testCases.size() + tests.size());
             for(auto it = tests.begin(); it != tests.end(); ++it)
-                testCases.push_back(static_cast<TestCase>(*it));
-=======
-            _testCases.reserve(_testCases.size() + tests.size());
-            for(auto test: tests)
-                _testCases.push_back(static_cast<TestCase>(test));
->>>>>>> 4c983d48
+                _testCases.push_back(static_cast<TestCase>(*it));
         }
 
     #ifdef DOXYGEN_GENERATING_OUTPUT
