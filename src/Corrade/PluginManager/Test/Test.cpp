/*
    This file is part of Corrade.

    Copyright © 2007, 2008, 2009, 2010, 2011, 2012, 2013, 2014
              Vladimír Vondruš <mosra@centrum.cz>

    Permission is hereby granted, free of charge, to any person obtaining a
    copy of this software and associated documentation files (the "Software"),
    to deal in the Software without restriction, including without limitation
    the rights to use, copy, modify, merge, publish, distribute, sublicense,
    and/or sell copies of the Software, and to permit persons to whom the
    Software is furnished to do so, subject to the following conditions:

    The above copyright notice and this permission notice shall be included
    in all copies or substantial portions of the Software.

    THE SOFTWARE IS PROVIDED "AS IS", WITHOUT WARRANTY OF ANY KIND, EXPRESS OR
    IMPLIED, INCLUDING BUT NOT LIMITED TO THE WARRANTIES OF MERCHANTABILITY,
    FITNESS FOR A PARTICULAR PURPOSE AND NONINFRINGEMENT. IN NO EVENT SHALL
    THE AUTHORS OR COPYRIGHT HOLDERS BE LIABLE FOR ANY CLAIM, DAMAGES OR OTHER
    LIABILITY, WHETHER IN AN ACTION OF CONTRACT, TORT OR OTHERWISE, ARISING
    FROM, OUT OF OR IN CONNECTION WITH THE SOFTWARE OR THE USE OR OTHER
    DEALINGS IN THE SOFTWARE.
*/

#include <sstream>

#include "Corrade/PluginManager/Manager.h"
#include "Corrade/TestSuite/Tester.h"
#include "Corrade/TestSuite/Compare/Container.h"
#include "Corrade/Utility/Directory.h"

#include "AbstractAnimal.h"
#include "AbstractFood.h"
#include "AbstractDeletable.h"

#include "../configure.h"
#include "configure.h"

using Corrade::Utility::Directory;

static void initialize() {
    CORRADE_PLUGIN_IMPORT(Canary)
}

namespace Corrade { namespace PluginManager { namespace Test {

class Test: public TestSuite::Tester {
    public:
        Test();

        void nameList();
        void wrongPluginVersion();
        void wrongPluginInterface();
        void wrongMetadataFile();
        void loadNonexistent();
        void unloadNonexistent();

        void staticPlugin();
        #if !defined(CORRADE_TARGET_NACL_NEWLIB) && !defined(CORRADE_TARGET_EMSCRIPTEN)
        void dynamicPlugin();
        #endif
        void staticPluginInitFini();
        #if !defined(CORRADE_TARGET_NACL_NEWLIB) && !defined(CORRADE_TARGET_EMSCRIPTEN)
        void dynamicPluginInitFini();
        #endif

        void deletable();
        void hierarchy();
        void crossManagerDependencies();
        void unresolvedDependencies();

        void reloadPluginDirectory();

        void debug();
};

Test::Test() {
    addTests<Test>({&Test::nameList,
              &Test::wrongPluginVersion,
              &Test::wrongPluginInterface,
              &Test::wrongMetadataFile,
              &Test::loadNonexistent,
              &Test::unloadNonexistent,

              &Test::staticPlugin,
              #if !defined(CORRADE_TARGET_NACL_NEWLIB) && !defined(CORRADE_TARGET_EMSCRIPTEN)
              &Test::dynamicPlugin,
              #endif
              &Test::staticPluginInitFini,
              #if !defined(CORRADE_TARGET_NACL_NEWLIB) && !defined(CORRADE_TARGET_EMSCRIPTEN)
              &Test::dynamicPluginInitFini,
              #endif

              &Test::deletable,
              &Test::hierarchy,
              &Test::crossManagerDependencies,
              &Test::unresolvedDependencies,
              &Test::reloadPluginDirectory,

              &Test::debug});

    initialize();
}

namespace {
    #ifndef CMAKE_INTDIR
    const std::string pluginsDir = PLUGINS_DIR;
    const std::string foodPluginsDir = Directory::join(PLUGINS_DIR, "food");
    const std::string deletablePluginsDir = Directory::join(PLUGINS_DIR, "deletable");
    #else
    const std::string pluginsDir = Directory::join(PLUGINS_DIR, CMAKE_INTDIR);
    const std::string foodPluginsDir = Directory::join(Directory::join(PLUGINS_DIR, "food"), CMAKE_INTDIR);
    const std::string deletablePluginsDir = Directory::join(Directory::join(PLUGINS_DIR, "deletable"), CMAKE_INTDIR);
    #endif
}

void Test::nameList() {
    #if !defined(CORRADE_TARGET_NACL_NEWLIB) && !defined(CORRADE_TARGET_EMSCRIPTEN)
    {
        PluginManager::Manager<AbstractAnimal> manager(pluginsDir);

        CORRADE_COMPARE_AS(manager.pluginList(), (std::vector<std::string>{
            "Canary", "Chihuahua", "Dog", "Snail"}), TestSuite::Compare::Container);
    }
    #endif

    /* Check if the list of dynamic plugins is cleared after destructing */
    PluginManager::Manager<AbstractAnimal> manager("nonexistent");

    CORRADE_COMPARE_AS(manager.pluginList(), std::vector<std::string>{
        "Canary"}, TestSuite::Compare::Container);
}

void Test::wrongPluginVersion() {
    #if defined(CORRADE_TARGET_NACL_NEWLIB) || defined(CORRADE_TARGET_EMSCRIPTEN)
    CORRADE_SKIP("Can't test plugin version of static plugins");
    #else
    std::ostringstream out;
    Error::setOutput(&out);

    PluginManager::Manager<AbstractFood> foodManager(foodPluginsDir);
    CORRADE_COMPARE(foodManager.load("OldBread"), PluginManager::LoadState::WrongPluginVersion);
    CORRADE_COMPARE(foodManager.loadState("OldBread"), PluginManager::LoadState::NotLoaded);
    CORRADE_COMPARE(out.str(), "PluginManager::Manager::load(): wrong version of plugin OldBread, expected 4 but got 0\n");
    #endif
}

void Test::wrongPluginInterface() {
    #if defined(CORRADE_TARGET_NACL_NEWLIB) || defined(CORRADE_TARGET_EMSCRIPTEN)
    CORRADE_SKIP("Can't test plugin interface of static plugins");
    #else
    std::ostringstream out;
    Error::setOutput(&out);

    PluginManager::Manager<AbstractFood> foodManager(foodPluginsDir);
    CORRADE_COMPARE(foodManager.load("RottenTomato"), PluginManager::LoadState::WrongInterfaceVersion);
    CORRADE_COMPARE(out.str(), "PluginManager::Manager::load(): wrong interface string of plugin RottenTomato, expected cz.mosra.Corrade.PluginManager.Test.AbstractFood/1.0 but got cz.mosra.Corrade.PluginManager.Test.AbstractFood/0.1\n");
    #endif
}

void Test::wrongMetadataFile() {
    #if defined(CORRADE_TARGET_NACL_NEWLIB) || defined(CORRADE_TARGET_EMSCRIPTEN)
    CORRADE_SKIP("Can't test metadata file of static plugins");
    #else
    std::ostringstream out;
    Error::setOutput(&out);

    PluginManager::Manager<AbstractAnimal> manager(pluginsDir);
    CORRADE_COMPARE(manager.loadState("Snail"), LoadState::WrongMetadataFile);
    CORRADE_COMPARE(manager.load("Snail"), LoadState::WrongMetadataFile);
    CORRADE_COMPARE(out.str(),
        "Utility::Configuration::Configuration(): key/value pair without '=' character\n"
        "PluginManager::Manager::load(): plugin Snail is not ready to load: PluginManager::LoadState::WrongMetadataFile\n");
    #endif
}

void Test::loadNonexistent() {
    PluginManager::Manager<AbstractAnimal> manager(pluginsDir);

    std::ostringstream out;
    Error::setOutput(&out);
    CORRADE_COMPARE(manager.load("Nonexistent"), LoadState::NotFound);
    CORRADE_COMPARE(out.str(), "PluginManager::Manager::load(): plugin Nonexistent is not static and was not found in " + pluginsDir + "\n");
}

void Test::unloadNonexistent() {
    PluginManager::Manager<AbstractAnimal> manager(pluginsDir);

    std::ostringstream out;
    Error::setOutput(&out);
    CORRADE_COMPARE(manager.unload("Nonexistent"), LoadState::NotFound);
    CORRADE_COMPARE(out.str(), "PluginManager::Manager::unload(): plugin Nonexistent was not found\n");
}

void Test::staticPlugin() {
    PluginManager::Manager<AbstractAnimal> manager(pluginsDir);

    CORRADE_COMPARE(manager.loadState("Canary"), LoadState::Static);
    CORRADE_COMPARE(manager.metadata("Canary")->data().value("description"), "I'm allergic to canaries!");

    std::unique_ptr<AbstractAnimal> animal = manager.instance("Canary");
    CORRADE_VERIFY(animal);
    CORRADE_VERIFY(animal->hasTail());
    CORRADE_COMPARE(animal->name(), "Achoo");
    CORRADE_COMPARE(animal->legCount(), 2);

    CORRADE_COMPARE(manager.unload("Canary"), LoadState::Static);
}

#if !defined(CORRADE_TARGET_NACL_NEWLIB) && !defined(CORRADE_TARGET_EMSCRIPTEN)
void Test::dynamicPlugin() {
    PluginManager::Manager<AbstractAnimal> manager(pluginsDir);

    CORRADE_COMPARE(manager.loadState("Dog"), LoadState::NotLoaded);
    CORRADE_COMPARE(manager.load("Dog"), LoadState::Loaded);
    CORRADE_COMPARE(manager.loadState("Dog"), LoadState::Loaded);
    CORRADE_COMPARE(manager.metadata("Dog")->data().value("description"), "A simple dog plugin.");

    {
        std::unique_ptr<AbstractAnimal> animal = manager.instance("Dog");
        CORRADE_VERIFY(animal);
        CORRADE_VERIFY(animal->hasTail());
        CORRADE_COMPARE(animal->name(), "Doug");
        CORRADE_COMPARE(animal->legCount(), 4);

        /* Try to unload plugin when instance is used */
        std::ostringstream out;
        Error::setOutput(&out);
        CORRADE_COMPARE(manager.unload("Dog"), LoadState::Used);
        CORRADE_COMPARE(out.str(), "PluginManager::Manager::unload(): plugin Dog is currently used and cannot be deleted\n");
        CORRADE_COMPARE(manager.loadState("Dog"), LoadState::Loaded);
    }

    /* Plugin can be unloaded after destroying all instances in which
       canBeDeleted() returns false. */
    CORRADE_COMPARE(manager.unload("Dog"), LoadState::NotLoaded);
    CORRADE_COMPARE(manager.loadState("Dog"), LoadState::NotLoaded);
}
#endif

void Test::staticPluginInitFini() {
    std::ostringstream out;
    Debug::setOutput(&out);

    {
        /* Initialization is right after manager assigns them to itself */
        out.str({});
        PluginManager::Manager<AbstractAnimal> manager{"inexistentDir"};
        CORRADE_COMPARE_AS(manager.pluginList(), std::vector<std::string>{
            "Canary"}, TestSuite::Compare::Container);
        CORRADE_COMPARE(out.str(), "Canary initialized\n");

        /* Finalization is right before manager frees them */
        out.str({});
    }

    CORRADE_COMPARE(out.str(), "Canary finalized\n");
}

#if !defined(CORRADE_TARGET_NACL_NEWLIB) && !defined(CORRADE_TARGET_EMSCRIPTEN)
void Test::dynamicPluginInitFini() {
    std::ostringstream out;
    Debug::setOutput(&out);

    PluginManager::Manager<AbstractAnimal> manager(pluginsDir);

    /* Initialization is right after manager loads them */
    out.str({});
    CORRADE_COMPARE(manager.load("Dog"), LoadState::Loaded);
    CORRADE_COMPARE(out.str(), "Dog initialized\n");

    /* Finalization is right before manager unloads them */
    out.str({});
    CORRADE_COMPARE(manager.unload("Dog"), LoadState::NotLoaded);
    CORRADE_COMPARE(out.str(), "Dog finalized\n");
}
#endif

void Test::deletable() {
    #if defined(CORRADE_TARGET_NACL_NEWLIB) || defined(CORRADE_TARGET_EMSCRIPTEN)
    CORRADE_SKIP("Can't test because static plugins can't be unloaded");
    #else
    PluginManager::Manager<AbstractDeletable> deletableManager(deletablePluginsDir);

    /* Load plugin where canBeDeleted() returns true */
    CORRADE_COMPARE(deletableManager.load("Deletable"), LoadState::Loaded);

    unsigned int var = 0;

    /* create an instance and connect it to local variable, which will be
       changed on destruction */
    AbstractDeletable* deletable = deletableManager.instance("Deletable").release();
    deletable->set(&var);

    /* plugin destroys all instances on deletion => the variable will be changed */
    CORRADE_COMPARE(var, 0);
    CORRADE_COMPARE(deletableManager.unload("Deletable"), LoadState::NotLoaded);
    CORRADE_COMPARE(var, 0xDEADBEEF);
    #endif
}

void Test::hierarchy() {
    #if defined(CORRADE_TARGET_NACL_NEWLIB) || defined(CORRADE_TARGET_EMSCRIPTEN)
    CORRADE_SKIP("Dependency hierarchy is meaningful only for dynamic plugins");
    #else
    PluginManager::Manager<AbstractAnimal> manager(pluginsDir);

    CORRADE_COMPARE(manager.load("Chihuahua"), LoadState::Loaded);
    CORRADE_COMPARE(manager.loadState("Dog"), LoadState::Loaded);
    CORRADE_COMPARE(manager.metadata("Chihuahua")->data().value("description"), "The smallest dog in the world.");
    CORRADE_COMPARE(manager.metadata("Chihuahua")->depends(),
        std::vector<std::string>{"Dog"});
    CORRADE_COMPARE(manager.metadata("Dog")->usedBy(),
        std::vector<std::string>{"Chihuahua"});

    {
        std::unique_ptr<AbstractAnimal> animal = manager.instance("Chihuahua");
        CORRADE_VERIFY(animal);
        CORRADE_VERIFY(animal->hasTail()); // inherited from dog
        CORRADE_COMPARE(animal->legCount(), 4); // this too
        CORRADE_COMPARE(animal->name(), "Rodriguez");

        /* Try to unload plugin when another is depending on it */
        std::ostringstream out;
        Error::setOutput(&out);
        CORRADE_COMPARE(manager.unload("Dog"), LoadState::Required);
        CORRADE_COMPARE(out.str(), "PluginManager::Manager::unload(): plugin Dog is required by other plugins: {Chihuahua}\n");
    }

    /* After deleting instance, unload chihuahua plugin, then try again */
    CORRADE_COMPARE(manager.unload("Chihuahua"), LoadState::NotLoaded);
    CORRADE_COMPARE(manager.unload("Dog"), LoadState::NotLoaded);
    CORRADE_VERIFY(manager.metadata("Dog")->usedBy().empty());
    #endif
}

void Test::crossManagerDependencies() {
    PluginManager::Manager<AbstractAnimal> manager(pluginsDir);
    PluginManager::Manager<AbstractFood> foodManager(foodPluginsDir);

    #if defined(CORRADE_TARGET_NACL_NEWLIB) || defined(CORRADE_TARGET_EMSCRIPTEN)
    CORRADE_SKIP("Cross-manager dependencies are meaningful only for dynamic plugins");
    #else
    /* Load HotDog */
    CORRADE_COMPARE(foodManager.load("HotDog"), LoadState::Loaded);
    CORRADE_COMPARE(manager.loadState("Dog"), LoadState::Loaded);
    CORRADE_COMPARE(foodManager.metadata("HotDog")->depends(),
        std::vector<std::string>{"Dog"});
    CORRADE_COMPARE(manager.metadata("Dog")->usedBy(),
        std::vector<std::string>{"HotDog"});

    {
        /* Verify hotdog */
        std::unique_ptr<AbstractFood> hotdog = foodManager.instance("HotDog");
        CORRADE_VERIFY(hotdog);
        CORRADE_VERIFY(!hotdog->isTasty());
        CORRADE_COMPARE(hotdog->weight(), 6800);

        /* Try to unload dog while dog is used in hotdog */
        CORRADE_COMPARE(manager.unload("Dog"), LoadState::Required);
    }

    /* After destroying hotdog try again */
    /* MSVC 2013 has ICE when std::vector<std::string>{} is used. Meh. */
    CORRADE_COMPARE(foodManager.unload("HotDog"), LoadState::NotLoaded);
    CORRADE_COMPARE(manager.unload("Dog"), LoadState::NotLoaded);
    CORRADE_COMPARE(manager.metadata("Dog")->usedBy(),
        std::vector<std::string>());
    #endif

    /* Verify that the plugin can be instanced only through its own manager */
    CORRADE_VERIFY(manager.instance("Canary"));

    std::ostringstream out;
    Error::setOutput(&out);
    CORRADE_VERIFY(!foodManager.instance("Canary"));
    CORRADE_COMPARE(out.str(), "PluginManager::Manager::instance(): plugin Canary is not loaded\n");
}

void Test::unresolvedDependencies() {
    #if defined(CORRADE_TARGET_NACL_NEWLIB) || defined(CORRADE_TARGET_EMSCRIPTEN)
    CORRADE_SKIP("UsedBy list is irrelevant for static plugins");
    #else
    PluginManager::Manager<AbstractAnimal> manager(pluginsDir);
    PluginManager::Manager<AbstractFood> foodManager(foodPluginsDir);

    /* HotDogWithSnail depends on Dog and Snail, which cannot be loaded, so the
       loading fails too. Dog plugin then shouldn't have HotDogWithSnail in
       usedBy list. */

<<<<<<< HEAD
    /* MSVC 2013 has ICE when std::vector<std::string>{} is used. Meh. */
=======
    std::ostringstream out;
    Error::setOutput(&out);
>>>>>>> fe7a97b4
    CORRADE_COMPARE(foodManager.load("HotDogWithSnail"), LoadState::UnresolvedDependency);
    CORRADE_COMPARE(out.str(),
        "PluginManager::Manager::load(): plugin Snail is not ready to load: PluginManager::LoadState::WrongMetadataFile\n"
        "PluginManager::Manager::load(): unresolved dependency Snail of plugin HotDogWithSnail\n");
    CORRADE_COMPARE(foodManager.loadState("HotDogWithSnail"), LoadState::NotLoaded);
    CORRADE_COMPARE(manager.metadata("Dog")->usedBy(),
        std::vector<std::string>());
    #endif
}

void Test::reloadPluginDirectory() {
    #if defined(CORRADE_TARGET_NACL_NEWLIB) || defined(CORRADE_TARGET_EMSCRIPTEN)
    CORRADE_SKIP("Plugin directory is irrelevant for static plugins");
    #else
    PluginManager::Manager<AbstractAnimal> manager(pluginsDir);

    /* Load Dog and rename the plugin */
    CORRADE_COMPARE(manager.load("Dog"), LoadState::Loaded);
    Directory::move(Directory::join(pluginsDir, std::string("Dog") + PLUGIN_FILENAME_SUFFIX),
                    Directory::join(pluginsDir, std::string("LostDog") + PLUGIN_FILENAME_SUFFIX));
    Directory::move(Directory::join(pluginsDir, "Dog.conf"),
                    Directory::join(pluginsDir, "LostDog.conf"));

    /* Rename Chihuahua */
    Directory::move(Directory::join(pluginsDir, std::string("Chihuahua") + PLUGIN_FILENAME_SUFFIX),
                    Directory::join(pluginsDir, std::string("LostChihuahua") + PLUGIN_FILENAME_SUFFIX));
    Directory::move(Directory::join(pluginsDir, "Chihuahua.conf"),
                    Directory::join(pluginsDir, "LostChihuahua.conf"));

    /* Reload plugin dir and check new name list */
    manager.reloadPluginDirectory();
    std::vector<std::string> actual1 = manager.pluginList();

    /* Unload Dog and it should disappear from the list */
    CORRADE_COMPARE(manager.unload("Dog"), LoadState::NotLoaded);
    manager.reloadPluginDirectory();
    std::vector<std::string> actual2 = manager.pluginList();

    /** @todo Also test that "WrongMetadataFile" plugins are reloaded */

    /* Rename everything back and clean up */
    Directory::move(Directory::join(pluginsDir, std::string("LostDog") + PLUGIN_FILENAME_SUFFIX),
                    Directory::join(pluginsDir, std::string("Dog") + PLUGIN_FILENAME_SUFFIX));
    Directory::move(Directory::join(pluginsDir, "LostDog.conf"),
                    Directory::join(pluginsDir, "Dog.conf"));

    Directory::move(Directory::join(pluginsDir, std::string("LostChihuahua") + PLUGIN_FILENAME_SUFFIX),
                    Directory::join(pluginsDir, std::string("Chihuahua") + PLUGIN_FILENAME_SUFFIX));
    Directory::move(Directory::join(pluginsDir, "LostChihuahua.conf"),
                    Directory::join(pluginsDir, "Chihuahua.conf"));

    manager.reloadPluginDirectory();

    /* And now we can safely compare */
    CORRADE_COMPARE_AS(actual1, (std::vector<std::string>{
        "Canary", "Dog", "LostChihuahua", "LostDog", "Snail"}), TestSuite::Compare::Container);
    CORRADE_COMPARE_AS(actual2, (std::vector<std::string>{
        "Canary", "LostChihuahua", "LostDog", "Snail"}), TestSuite::Compare::Container);
    #endif
}

void Test::debug() {
    std::ostringstream o;

    Debug(&o) << LoadState::Static;
    CORRADE_COMPARE(o.str(), "PluginManager::LoadState::Static\n");
}

}}}

CORRADE_TEST_MAIN(Corrade::PluginManager::Test::Test)<|MERGE_RESOLUTION|>--- conflicted
+++ resolved
@@ -389,17 +389,14 @@
        loading fails too. Dog plugin then shouldn't have HotDogWithSnail in
        usedBy list. */
 
-<<<<<<< HEAD
-    /* MSVC 2013 has ICE when std::vector<std::string>{} is used. Meh. */
-=======
-    std::ostringstream out;
-    Error::setOutput(&out);
->>>>>>> fe7a97b4
+    std::ostringstream out;
+    Error::setOutput(&out);
     CORRADE_COMPARE(foodManager.load("HotDogWithSnail"), LoadState::UnresolvedDependency);
     CORRADE_COMPARE(out.str(),
         "PluginManager::Manager::load(): plugin Snail is not ready to load: PluginManager::LoadState::WrongMetadataFile\n"
         "PluginManager::Manager::load(): unresolved dependency Snail of plugin HotDogWithSnail\n");
     CORRADE_COMPARE(foodManager.loadState("HotDogWithSnail"), LoadState::NotLoaded);
+    /* MSVC 2013 has ICE when std::vector<std::string>{} is used. Meh. */
     CORRADE_COMPARE(manager.metadata("Dog")->usedBy(),
         std::vector<std::string>());
     #endif
