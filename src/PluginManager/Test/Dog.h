/*
    This file is part of Corrade.

    Copyright © 2007, 2008, 2009, 2010, 2011, 2012, 2013
              Vladimír Vondruš <mosra@centrum.cz>

    Permission is hereby granted, free of charge, to any person obtaining a
    copy of this software and associated documentation files (the "Software"),
    to deal in the Software without restriction, including without limitation
    the rights to use, copy, modify, merge, publish, distribute, sublicense,
    and/or sell copies of the Software, and to permit persons to whom the
    Software is furnished to do so, subject to the following conditions:

    The above copyright notice and this permission notice shall be included
    in all copies or substantial portions of the Software.

    THE SOFTWARE IS PROVIDED "AS IS", WITHOUT WARRANTY OF ANY KIND, EXPRESS OR
    IMPLIED, INCLUDING BUT NOT LIMITED TO THE WARRANTIES OF MERCHANTABILITY,
    FITNESS FOR A PARTICULAR PURPOSE AND NONINFRINGEMENT. IN NO EVENT SHALL
    THE AUTHORS OR COPYRIGHT HOLDERS BE LIABLE FOR ANY CLAIM, DAMAGES OR OTHER
    LIABILITY, WHETHER IN AN ACTION OF CONTRACT, TORT OR OTHERWISE, ARISING
    FROM, OUT OF OR IN CONNECTION WITH THE SOFTWARE OR THE USE OR OTHER
    DEALINGS IN THE SOFTWARE.
*/

#include "AbstractAnimal.h"

#include "Utility/Visibility.h"

#ifdef Dog_EXPORTS
    #define DOG_EXPORT CORRADE_VISIBILITY_EXPORT
#else
    #define DOG_EXPORT CORRADE_VISIBILITY_IMPORT
#endif

namespace Corrade { namespace PluginManager { namespace Test {

class DOG_EXPORT Dog: public AbstractAnimal {
    public:
        static void initialize();
        static void finalize();

<<<<<<< HEAD
        explicit Dog();
        explicit Dog(AbstractManager* manager, std::string plugin): AbstractAnimal(manager, std::move(plugin)) {}
=======
        explicit Dog() = default;
        explicit Dog(AbstractManager& manager, std::string plugin): AbstractAnimal(manager, std::move(plugin)) {}
>>>>>>> b6915f4d

        std::string name();
        int legCount();
        bool hasTail();
};

inline Dog::Dog() = default;

}}}<|MERGE_RESOLUTION|>--- conflicted
+++ resolved
@@ -40,13 +40,8 @@
         static void initialize();
         static void finalize();
 
-<<<<<<< HEAD
         explicit Dog();
-        explicit Dog(AbstractManager* manager, std::string plugin): AbstractAnimal(manager, std::move(plugin)) {}
-=======
-        explicit Dog() = default;
         explicit Dog(AbstractManager& manager, std::string plugin): AbstractAnimal(manager, std::move(plugin)) {}
->>>>>>> b6915f4d
 
         std::string name();
         int legCount();
